--- conflicted
+++ resolved
@@ -202,7 +202,6 @@
     const { maps } = event.detail;
     generatedMaps = maps;
     showSeverityMap = true;
-<<<<<<< HEAD
 
     if (!mapComponent) return;
 
@@ -226,15 +225,6 @@
     // -- exibe num modal, console.log ou grava no estado para ser mostrado
     console.log('Imagens pré-incêndio:', preImageIds);
     console.log('Imagens pós-incêndio:', postImageIds);
-=======
-    if (mapComponent && maps.length > 0) {
-      const tileUrl = maps[0].tileUrl;
-      mapComponent.addTileLayer('severity-layer', tileUrl, {
-        opacity: 0.75,
-        attribution: 'Burn Severity (GEE)'
-      });
-    }
->>>>>>> 40f6bf36
   }
 
   function toggleDarkMode() {
