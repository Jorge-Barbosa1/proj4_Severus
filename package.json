--- conflicted
+++ resolved
@@ -35,12 +35,7 @@
 		"geotiff": "^2.1.3",
 		"google-auth-library": "^9.15.1",
 		"leaflet": "^1.9.4",
-<<<<<<< HEAD
 		"leaflet-draw": "^1.0.2",
-=======
-		"leaflet-draw": "^1.0.4",
-		"mammoth": "^1.9.1",
->>>>>>> e6a3820e
 		"maplibre-gl": "^5.4.0",
 		"openai": "^5.0.1",
 		"path": "^0.12.7",
